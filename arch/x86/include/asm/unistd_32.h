#ifndef _ASM_X86_UNISTD_32_H
#define _ASM_X86_UNISTD_32_H

/*
 * This file contains the system call numbers.
 */

#define __NR_restart_syscall      0
#define __NR_exit		  1
#define __NR_fork		  2
#define __NR_read		  3
#define __NR_write		  4
#define __NR_open		  5
#define __NR_close		  6
#define __NR_waitpid		  7
#define __NR_creat		  8
#define __NR_link		  9
#define __NR_unlink		 10
#define __NR_execve		 11
#define __NR_chdir		 12
#define __NR_time		 13
#define __NR_mknod		 14
#define __NR_chmod		 15
#define __NR_lchown		 16
#define __NR_break		 17
#define __NR_oldstat		 18
#define __NR_lseek		 19
#define __NR_getpid		 20
#define __NR_mount		 21
#define __NR_umount		 22
#define __NR_setuid		 23
#define __NR_getuid		 24
#define __NR_stime		 25
#define __NR_ptrace		 26
#define __NR_alarm		 27
#define __NR_oldfstat		 28
#define __NR_pause		 29
#define __NR_utime		 30
#define __NR_stty		 31
#define __NR_gtty		 32
#define __NR_access		 33
#define __NR_nice		 34
#define __NR_ftime		 35
#define __NR_sync		 36
#define __NR_kill		 37
#define __NR_rename		 38
#define __NR_mkdir		 39
#define __NR_rmdir		 40
#define __NR_dup		 41
#define __NR_pipe		 42
#define __NR_times		 43
#define __NR_prof		 44
#define __NR_brk		 45
#define __NR_setgid		 46
#define __NR_getgid		 47
#define __NR_signal		 48
#define __NR_geteuid		 49
#define __NR_getegid		 50
#define __NR_acct		 51
#define __NR_umount2		 52
#define __NR_lock		 53
#define __NR_ioctl		 54
#define __NR_fcntl		 55
#define __NR_mpx		 56
#define __NR_setpgid		 57
#define __NR_ulimit		 58
#define __NR_oldolduname	 59
#define __NR_umask		 60
#define __NR_chroot		 61
#define __NR_ustat		 62
#define __NR_dup2		 63
#define __NR_getppid		 64
#define __NR_getpgrp		 65
#define __NR_setsid		 66
#define __NR_sigaction		 67
#define __NR_sgetmask		 68
#define __NR_ssetmask		 69
#define __NR_setreuid		 70
#define __NR_setregid		 71
#define __NR_sigsuspend		 72
#define __NR_sigpending		 73
#define __NR_sethostname	 74
#define __NR_setrlimit		 75
#define __NR_getrlimit		 76   /* Back compatible 2Gig limited rlimit */
#define __NR_getrusage		 77
#define __NR_gettimeofday	 78
#define __NR_settimeofday	 79
#define __NR_getgroups		 80
#define __NR_setgroups		 81
#define __NR_select		 82
#define __NR_symlink		 83
#define __NR_oldlstat		 84
#define __NR_readlink		 85
#define __NR_uselib		 86
#define __NR_swapon		 87
#define __NR_reboot		 88
#define __NR_readdir		 89
#define __NR_mmap		 90
#define __NR_munmap		 91
#define __NR_truncate		 92
#define __NR_ftruncate		 93
#define __NR_fchmod		 94
#define __NR_fchown		 95
#define __NR_getpriority	 96
#define __NR_setpriority	 97
#define __NR_profil		 98
#define __NR_statfs		 99
#define __NR_fstatfs		100
#define __NR_ioperm		101
#define __NR_socketcall		102
#define __NR_syslog		103
#define __NR_setitimer		104
#define __NR_getitimer		105
#define __NR_stat		106
#define __NR_lstat		107
#define __NR_fstat		108
#define __NR_olduname		109
#define __NR_iopl		110
#define __NR_vhangup		111
#define __NR_idle		112
#define __NR_vm86old		113
#define __NR_wait4		114
#define __NR_swapoff		115
#define __NR_sysinfo		116
#define __NR_ipc		117
#define __NR_fsync		118
#define __NR_sigreturn		119
#define __NR_clone		120
#define __NR_setdomainname	121
#define __NR_uname		122
#define __NR_modify_ldt		123
#define __NR_adjtimex		124
#define __NR_mprotect		125
#define __NR_sigprocmask	126
#define __NR_create_module	127
#define __NR_init_module	128
#define __NR_delete_module	129
#define __NR_get_kernel_syms	130
#define __NR_quotactl		131
#define __NR_getpgid		132
#define __NR_fchdir		133
#define __NR_bdflush		134
#define __NR_sysfs		135
#define __NR_personality	136
#define __NR_afs_syscall	137 /* Syscall for Andrew File System */
#define __NR_setfsuid		138
#define __NR_setfsgid		139
#define __NR__llseek		140
#define __NR_getdents		141
#define __NR__newselect		142
#define __NR_flock		143
#define __NR_msync		144
#define __NR_readv		145
#define __NR_writev		146
#define __NR_getsid		147
#define __NR_fdatasync		148
#define __NR__sysctl		149
#define __NR_mlock		150
#define __NR_munlock		151
#define __NR_mlockall		152
#define __NR_munlockall		153
#define __NR_sched_setparam		154
#define __NR_sched_getparam		155
#define __NR_sched_setscheduler		156
#define __NR_sched_getscheduler		157
#define __NR_sched_yield		158
#define __NR_sched_get_priority_max	159
#define __NR_sched_get_priority_min	160
#define __NR_sched_rr_get_interval	161
#define __NR_nanosleep		162
#define __NR_mremap		163
#define __NR_setresuid		164
#define __NR_getresuid		165
#define __NR_vm86		166
#define __NR_query_module	167
#define __NR_poll		168
#define __NR_nfsservctl		169
#define __NR_setresgid		170
#define __NR_getresgid		171
#define __NR_prctl              172
#define __NR_rt_sigreturn	173
#define __NR_rt_sigaction	174
#define __NR_rt_sigprocmask	175
#define __NR_rt_sigpending	176
#define __NR_rt_sigtimedwait	177
#define __NR_rt_sigqueueinfo	178
#define __NR_rt_sigsuspend	179
#define __NR_pread64		180
#define __NR_pwrite64		181
#define __NR_chown		182
#define __NR_getcwd		183
#define __NR_capget		184
#define __NR_capset		185
#define __NR_sigaltstack	186
#define __NR_sendfile		187
#define __NR_getpmsg		188	/* some people actually want streams */
#define __NR_putpmsg		189	/* some people actually want streams */
#define __NR_vfork		190
#define __NR_ugetrlimit		191	/* SuS compliant getrlimit */
#define __NR_mmap2		192
#define __NR_truncate64		193
#define __NR_ftruncate64	194
#define __NR_stat64		195
#define __NR_lstat64		196
#define __NR_fstat64		197
#define __NR_lchown32		198
#define __NR_getuid32		199
#define __NR_getgid32		200
#define __NR_geteuid32		201
#define __NR_getegid32		202
#define __NR_setreuid32		203
#define __NR_setregid32		204
#define __NR_getgroups32	205
#define __NR_setgroups32	206
#define __NR_fchown32		207
#define __NR_setresuid32	208
#define __NR_getresuid32	209
#define __NR_setresgid32	210
#define __NR_getresgid32	211
#define __NR_chown32		212
#define __NR_setuid32		213
#define __NR_setgid32		214
#define __NR_setfsuid32		215
#define __NR_setfsgid32		216
#define __NR_pivot_root		217
#define __NR_mincore		218
#define __NR_madvise		219
#define __NR_madvise1		219	/* delete when C lib stub is removed */
#define __NR_getdents64		220
#define __NR_fcntl64		221
/* 223 is unused */
#define __NR_gettid		224
#define __NR_readahead		225
#define __NR_setxattr		226
#define __NR_lsetxattr		227
#define __NR_fsetxattr		228
#define __NR_getxattr		229
#define __NR_lgetxattr		230
#define __NR_fgetxattr		231
#define __NR_listxattr		232
#define __NR_llistxattr		233
#define __NR_flistxattr		234
#define __NR_removexattr	235
#define __NR_lremovexattr	236
#define __NR_fremovexattr	237
#define __NR_tkill		238
#define __NR_sendfile64		239
#define __NR_futex		240
#define __NR_sched_setaffinity	241
#define __NR_sched_getaffinity	242
#define __NR_set_thread_area	243
#define __NR_get_thread_area	244
#define __NR_io_setup		245
#define __NR_io_destroy		246
#define __NR_io_getevents	247
#define __NR_io_submit		248
#define __NR_io_cancel		249
#define __NR_fadvise64		250
/* 251 is available for reuse (was briefly sys_set_zone_reclaim) */
#define __NR_exit_group		252
#define __NR_lookup_dcookie	253
#define __NR_epoll_create	254
#define __NR_epoll_ctl		255
#define __NR_epoll_wait		256
#define __NR_remap_file_pages	257
#define __NR_set_tid_address	258
#define __NR_timer_create	259
#define __NR_timer_settime	(__NR_timer_create+1)
#define __NR_timer_gettime	(__NR_timer_create+2)
#define __NR_timer_getoverrun	(__NR_timer_create+3)
#define __NR_timer_delete	(__NR_timer_create+4)
#define __NR_clock_settime	(__NR_timer_create+5)
#define __NR_clock_gettime	(__NR_timer_create+6)
#define __NR_clock_getres	(__NR_timer_create+7)
#define __NR_clock_nanosleep	(__NR_timer_create+8)
#define __NR_statfs64		268
#define __NR_fstatfs64		269
#define __NR_tgkill		270
#define __NR_utimes		271
#define __NR_fadvise64_64	272
#define __NR_vserver		273
#define __NR_mbind		274
#define __NR_get_mempolicy	275
#define __NR_set_mempolicy	276
#define __NR_mq_open 		277
#define __NR_mq_unlink		(__NR_mq_open+1)
#define __NR_mq_timedsend	(__NR_mq_open+2)
#define __NR_mq_timedreceive	(__NR_mq_open+3)
#define __NR_mq_notify		(__NR_mq_open+4)
#define __NR_mq_getsetattr	(__NR_mq_open+5)
#define __NR_kexec_load		283
#define __NR_waitid		284
/* #define __NR_sys_setaltroot	285 */
#define __NR_add_key		286
#define __NR_request_key	287
#define __NR_keyctl		288
#define __NR_ioprio_set		289
#define __NR_ioprio_get		290
#define __NR_inotify_init	291
#define __NR_inotify_add_watch	292
#define __NR_inotify_rm_watch	293
#define __NR_migrate_pages	294
#define __NR_openat		295
#define __NR_mkdirat		296
#define __NR_mknodat		297
#define __NR_fchownat		298
#define __NR_futimesat		299
#define __NR_fstatat64		300
#define __NR_unlinkat		301
#define __NR_renameat		302
#define __NR_linkat		303
#define __NR_symlinkat		304
#define __NR_readlinkat		305
#define __NR_fchmodat		306
#define __NR_faccessat		307
#define __NR_pselect6		308
#define __NR_ppoll		309
#define __NR_unshare		310
#define __NR_set_robust_list	311
#define __NR_get_robust_list	312
#define __NR_splice		313
#define __NR_sync_file_range	314
#define __NR_tee		315
#define __NR_vmsplice		316
#define __NR_move_pages		317
#define __NR_getcpu		318
#define __NR_epoll_pwait	319
#define __NR_utimensat		320
#define __NR_signalfd		321
#define __NR_timerfd_create	322
#define __NR_eventfd		323
#define __NR_fallocate		324
#define __NR_timerfd_settime	325
#define __NR_timerfd_gettime	326
#define __NR_signalfd4		327
#define __NR_eventfd2		328
#define __NR_epoll_create1	329
#define __NR_dup3		330
#define __NR_pipe2		331
#define __NR_inotify_init1	332
#define __NR_preadv		333
#define __NR_pwritev		334
#define __NR_rt_tgsigqueueinfo	335
#define __NR_perf_event_open	336
#define __NR_recvmmsg		337

#define __NR_LITMUS		337

#include "litmus/unistd_32.h"

#ifdef __KERNEL__

<<<<<<< HEAD
#define NR_syscalls 338
=======
#define NR_syscalls 336 + NR_litmus_syscalls
>>>>>>> 7c1ff4c5

#define __ARCH_WANT_IPC_PARSE_VERSION
#define __ARCH_WANT_OLD_READDIR
#define __ARCH_WANT_OLD_STAT
#define __ARCH_WANT_STAT64
#define __ARCH_WANT_SYS_ALARM
#define __ARCH_WANT_SYS_GETHOSTNAME
#define __ARCH_WANT_SYS_IPC
#define __ARCH_WANT_SYS_PAUSE
#define __ARCH_WANT_SYS_SGETMASK
#define __ARCH_WANT_SYS_SIGNAL
#define __ARCH_WANT_SYS_TIME
#define __ARCH_WANT_SYS_UTIME
#define __ARCH_WANT_SYS_WAITPID
#define __ARCH_WANT_SYS_SOCKETCALL
#define __ARCH_WANT_SYS_FADVISE64
#define __ARCH_WANT_SYS_GETPGRP
#define __ARCH_WANT_SYS_LLSEEK
#define __ARCH_WANT_SYS_NICE
#define __ARCH_WANT_SYS_OLD_GETRLIMIT
#define __ARCH_WANT_SYS_OLD_UNAME
#define __ARCH_WANT_SYS_OLD_MMAP
#define __ARCH_WANT_SYS_OLD_SELECT
#define __ARCH_WANT_SYS_OLDUMOUNT
#define __ARCH_WANT_SYS_SIGPENDING
#define __ARCH_WANT_SYS_SIGPROCMASK
#define __ARCH_WANT_SYS_RT_SIGACTION
#define __ARCH_WANT_SYS_RT_SIGSUSPEND

/*
 * "Conditional" syscalls
 *
 * What we want is __attribute__((weak,alias("sys_ni_syscall"))),
 * but it doesn't work on all toolchains, so we just do it by hand
 */
#ifndef cond_syscall
#define cond_syscall(x) asm(".weak\t" #x "\n\t.set\t" #x ",sys_ni_syscall")
#endif

#endif /* __KERNEL__ */
#endif /* _ASM_X86_UNISTD_32_H */<|MERGE_RESOLUTION|>--- conflicted
+++ resolved
@@ -344,17 +344,13 @@
 #define __NR_perf_event_open	336
 #define __NR_recvmmsg		337
 
-#define __NR_LITMUS		337
+#define __NR_LITMUS		338
 
 #include "litmus/unistd_32.h"
 
 #ifdef __KERNEL__
 
-<<<<<<< HEAD
-#define NR_syscalls 338
-=======
-#define NR_syscalls 336 + NR_litmus_syscalls
->>>>>>> 7c1ff4c5
+#define NR_syscalls 338 + NR_litmus_syscalls
 
 #define __ARCH_WANT_IPC_PARSE_VERSION
 #define __ARCH_WANT_OLD_READDIR
